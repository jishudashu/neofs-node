# Changelog
Changelog for NeoFS Node

## [Unreleased]

### Added
<<<<<<< HEAD
- Doc for extended headers (#2128)

### Changed
- `common.PrintVerbose` prints via `cobra.Command.Printf` (#1962)
- Storage node's `replicator.put_timeout` config default to `1m` (#2227)

### Fixed
- Pretty printer of basic ACL in the NeoFS CLI (#2259)
- Failing SN and IR transactions because of incorrect scopes (#2230, #2263)
- Global scope used for some transactions (#2230, #2263)
- Potential data loss from nodes outside the container or netmap (#2267)
- Invalid Inner Ring listing method through Netmap contract with notary Sidechain (#2283)
- Divide-by-zero panic in Inner Ring's basic income distribution procedure (#2262)
=======
- Separate batching for replicated operations over the same container in pilorama (#1621)
- `object.delete.tombstone_lifetime` config parameter to set tombstone lifetime in the DELETE service (#2246)

### Changed
- Pilorama now can merge multiple batches into one (#2231)
- Storage engine now can start even when some shard components are unavailable (#2238)
- `neofs-cli` buffer for object put increased from 4 KiB to 3 MiB (#2243)

### Fixed
- Big object removal with non-local parts (#1978)
- Disable pilorama when moving to degraded mode (#2197)
- Fetching blobovnicza objects that not found in write-cache (#2206)
- Do not search for the small objects in FSTree (#2206)
- Correct status error for expired session token (#2207)
- Restore subscriptions correctly on morph client switch (#2212)
- Expired objects could be returned if not marked with GC yet (#2213)
- `neofs-adm morph dump-hashes` now properly iterates over custom domain (#2224)
- Possible deadlock in write-cache (#2239)
- Fix `*_req_count` and `*_req_count_success` metric values (#2241)
- Storage ID update by write-cache (#2244)
- `neo-go` client deadlock on subscription (#2244, #2272)
- Possible panic during write-cache initialization (#2234)
>>>>>>> 5867961a

### Removed
### Updated
- `neo-go` to `v0.101.1`
- `github.com/klauspost/compress` to `v1.15.13`
- `github.com/multiformats/go-multiaddr` to `v0.8.0`
- `golang.org/x/term` to `v0.3.0`
- `google.golang.org/grpc` to `v1.51.0`
- `github.com/nats-io/nats.go` to `v1.22.1`

### Updating from v0.35.0
New config field `object.delete.tombstone_lifetime` allows to set tombstone lifetime
more appropriate for a specific deployment.

## [0.35.0] - 2022-12-28 - Sindo (신도, 信島)

### Added
- `morph list-containers` in `neofs-adm` (#1689)
- `--binary` flag in `neofs-cli object put/get/delete` commands (#1338)
- `session` flag support to `neofs-cli object hash` (#2029)
- Shard can now change mode when encountering background disk errors (#2035)
- Background workers and object service now use separate client caches (#2048)
- `replicator.pool_size` config field to tune replicator pool size (#2049)
- Fix NNS hash parsing in morph client (#2063)
- `neofs-cli neofs-cli acl basic/extended print` commands (#2012)
- `neofs_node_object_*_req_count_success` prometheus metrics for tracking successfully executed requests (#1984)
- Metric 'readonly' to get shards mode (#2022)
- Tree service replication timeout (#2159)
- `apiclient.reconnect_timeout` setting allowing to ignore failed clients for some time (#2164)

### Changed
- `object lock` command reads CID and OID the same way other commands do (#1971)
- `LOCK` object are stored on every container node (#1502)
- `neofs-cli container get-eacl` print ACL table in json format only with arg `--json' (#2012)
- Side chain notary deposits use max uint32 as till parameter (#1486)
- Allow object removal without linking object (#2100)
- `neofs-cli container delete` command pre-checks container ownership (#2106)
- Policer cache size is now 1024 (#2158)
- Tree service now synchronizes with container nodes in a random order (#2127)
- Pilorama no longer tries to apply already applied operations (#2161)
- Use `sync.Pool` in Object.PUT service (#2139)
- Shard uses metabase for `HEAD` requests by default, not write-cache (#2167)
- Clarify help for `--expire-at` parameter for commands `object lock/put` and `bearer create` (#2097)
- Node spawns `GETRANGE` requests signed with the node's key if session key was not found for `RANGEHASH` (#2144)
<<<<<<< HEAD
- Full list of container is no longer cached (#2176)
=======
>>>>>>> 5867961a

### Fixed
- Open FSTree in sync mode by default (#1992)
- `neofs-cli container nodes`'s output (#1991)
- Increase error counter for write-cache flush errors (#1818)
- Correctly select the shard for applying tree service operations (#1996)
- Do not panic and return correct errors for bad inputs in `GET_RANGE` (#2007, #2024)
- Physical child object removal by GC (#1699)
- Broadcasting helper objects (#1972)
- `neofs-cli lock object`'s `lifetime` flag handling (#1972)
- Do not move write-cache in read-only mode for flushing (#1906)
- Child object collection on CLI side with a bearer token (#2000)
- Fix concurrent map writes in `Object.Put` service (#2037)
- Malformed request errors' reasons in the responses (#2028)
- Session token's IAT and NBF checks in ACL service (#2028)
- Losing meta information on request forwarding (#2040)
- Assembly process triggered by a request with a bearer token (#2040)
- Losing locking context after metabase resync (#1502)
- Removing all trees by container ID if tree ID is empty in `pilorama.Forest.TreeDrop` (#1940)
- Concurrent mode changes in the metabase and blobstor (#2057)
- Panic in IR when performing HEAD requests (#2069)
- Write-cache flush duplication (#2074)
- Ignore error if a transaction already exists in a morph client (#2075)
- ObjectID signature output in the CLI (#2104)
- Pack arguments of `setPrice` invocation during contract update (#2078)
- `neofs-cli object hash` panic (#2079)
- Closing `neo-go` WS clients on shutdown and switch processes (#2080)
- Making notary deposits with a zero GAS balance (#2080)
- Notary requests on shutdown (#2075)
- `neofs-cli container create ` check the sufficiency of the number of nodes in the selector for replicas (#2038)
- Data duplication during request forwarding (#2047)
- Tree service panic on `TreeMove` operation (#2140)
- Panic in `GETRANGE` with zero length (#2095)
- Spawning useless `GETRANGE` with zero length for a big object (#2101)
- Incomplete object put errors do contain the deepest error's message (#2092)
- Prioritize internal addresses for clients (#2156)
- Force object removal via control service (#2145)
- Synchronizing a tree now longer reports an error for a single-node container (#2154)
- Prevent leaking goroutines in the tree service (#2162)
- Do not search for LOCK objects when delete container when session provided (#2152)
- Race conditions on shard's mode switch (#1956)
- Returning expired/removed objects from write-cache (#2016)

### Removed
- `-g` option from `neofs-cli control ...` and `neofs-cli container create` commands (#2089)
- `--header` from `neofs-cli object get` (#2090)

### Updated
- `neo-go` to `v0.100.0`
- `spf13/cobra` to `v1.6.1`
- `spf13/viper` to `v1.8.0`
- `google.golang.org/grpc` to `v1.50.1`

### Updating from v0.34.0
Pass CID and OID parameters via the `--cid` and `--oid` flags, not as the command arguments.

Replicator pool size can now be fine-tuned with `replicator.pool_size` config field.
The default value is taken from `object.put.pool_size_remote` as in earlier versions.

Added `neofs_node_object_*_req_count_success` metrics for tracking successfully executed requests.

`neofs-cli container delete` command now requires given account or session issuer
to match the container owner. Use `--force` (`-f`) flag to bypass this requirement.

Tree service network replication can now be fine-tuned with `tree.replication_timeout` config field.

## [0.34.0] - 2022-10-31 - Marado (마라도, 馬羅島)

### Added
- `--timeout` flag in `neofs-cli control` commands (#1917)
- Document shard modes of operation (#1909)
- `tree list` CLI command (#1332)
- `TreeService.GetTrees` RPC (#1902)
- All trees synchronization on bootstrap (#1902)
- `--force` flag to `neofs-cli control set-status` command (#1916)
- Logging `SessionService.Create` RPC on the server for debug (#1930)
- Debian packages can now be built with `make debpackage` (#409)

### Changed
- Path to a metabase can now be reloaded with a SIGHUP (#1869)

### Fixed
- `writecache.max_object_size` is now correctly handled (#1925)
- Correctly handle setting ONLINE netmap status after maintenance (#1922)
- Correctly reset shard errors in `ControlService.SetShardMode` RPC (#1931)
- Setting node's network state to `MAINTENANCE` while network settings forbid it (#1916)
- Do not panic during API client creation (#1936)
- Correctly sign new epoch transaction in neofs-adm for a committee of more than 4 nodes (#1949)
- Inability to provide session to NeoFS CLI in a NeoFS-binary format (#1933)
- `neofs-adm` now works correctly with a committee of more than 4 nodes (#1949, #1959)
- Closing a shard now waits until GC background workers stop (#1964)
- Make it possible to use `shard.ContainerSize` in read-only mode (#1975)
- Storage node now starts if at least one gRPC endpoint is available (#1893)
- Panic in API multy client (#1961)
- Blobstor object removal log messages (#1953)
- Missing object relatives in object removal session opened by NeoFS CLI (#1978)
- Bringing a node back online during maintenance (#1900)

### Updated
- `neo-go` to `v0.99.4`
- `protoc` to `v3.21.7`
- `neofs-sdk` to `v1.0.0-rc.7`
 
### Updating from v0.33.0
Now storage node serves Control API `SetNemapStatus` request with `MAINTENANCE`
status only if the mode is allowed in the network settings. To force starting the local
maintenance on the node, provide `--force` flag to the `neofs-cli control set-status`
command.

## [0.33.0] - 2022-10-17 - Anmado (안마도, 鞍馬島)

### Added
- Serving `NetmapService.NetmapSnapshot` RPC (#1793)
- `netmap snapshot` command of NeoFS CLI (#1793)
- `apiclient.allow_external` config flag to fallback to node external addresses (#1817)
- Support `MAINTENANCE` state of the storage nodes (#1680, #1681)
- Changelog updates CI step (#1808)
- Validate storage node configuration before node startup (#1805)
- `neofs-node -check` command to check the configuration file (#1805)
- `flush-cache` control service command to flush write-cache (#1806)
- `wallet-address` flag in `neofs-adm morph refill-gas` command (#1820)
- Validate policy before container creation (#1704)
- `--timeout` flag in `neofs-cli` subcommands (#1837)
- `container nodes` command to output list of nodes for container, grouped by replica (#1704)
- Configuration flag to ignore shard in `neofs-node` (#1840)
- Add new RPC `TreeService.Healthcheck`
- Fallback to `GET` if `GET_RANGE` from one storage nodes to another is denied by basic ACL (#1884)
- List of shards and logger level runtime reconfiguration (#1770)
- `neofs-adm morph set-config` now supports well-known `MaintenanceModeAllowed` key (#1892)
- `add`, `get-by-path` and `add-by-path` tree service CLI commands (#1332)
- Tree synchronisation on startup (#1329)
- Morph client returns to the highest priority endpoint after the switch (#1615)

### Changed
- Allow to evacuate shard data with `EvacuateShard` control RPC (#1800)
- Flush write-cache when moving shard to DEGRADED mode (#1825)
- Make `morph.cache_ttl` default value equal to morph block time (#1846)
- Policer marks nodes under maintenance as OK without requests (#1680)
- Unify help messages in CLI (#1854)
- `evacuate`, `set-mode` and `flush-cache` control subcommands now accept a list of shard ids (#1867)
- Reading `object` commands of NeoFS CLI don't open remote sessions (#1865) 
- Use hex format to print storage node ID (#1765)

### Fixed
- Description of command `netmap nodeinfo` (#1821)
- Proper status for object.Delete if session token is missing (#1697)
- Fail startup if metabase has an old version (#1809)
- Storage nodes could enter the network with any state (#1796)
- Missing check of new state value in `ControlService.SetNetmapStatus` (#1797)
- Correlation of object session to request (#1420)
- Do not increase error counter in `engine.Inhume` if shard is read-only (#1839)
- `control drop-objects` can remove split objects (#1830)
- Node's status in `neofs-cli netmap nodeinfo` command (#1833)
- Child check in object assembly process of `ObjectService.Get` handler (#1878)
- Shard ID in the object counter metrics (#1863)
- Metabase migration from the first version (#1860)

### Removed
- Remove WIF and NEP2 support in `neofs-cli`'s --wallet flag (#1128)
- Remove --generate-key option in `neofs-cli container delete` (#1692)
- Serving `ControlService.NetmapSnapshot` RPC (#1793)
- `control netmap-snapshot` command of NeoFS CLI (#1793)

### Updated

- `neofs-contract` to `v0.16.0`
- `neofs-api-go` to `v2.14.0`

### Updating from v0.32.0 
Replace using the `control netmap-snapshot` command with `netmap snapshot` one in NeoFS CLI.
Node can now specify additional addresses in `ExternalAddr` attribute. To allow a node to dial
other nodes external address, use `apiclient.allow_external` config setting.
Add `--force` option to skip placement validity check for container creation.

Pass `maintenance` state to `neofs-cli control set-status` to enter maintenance mode.
If network allows maintenance state (*), it will be reflected in the network map.
Storage nodes under maintenance are not excluded from the network map, but don't
serve object operations. (*) can be fetched from network configuration via
`neofs-cli netmap netinfo` command.    

To allow maintenance mode during neofs-adm deployments, set
`network.maintenance_mode_allowed` parameter in config.

When issuing an object session token for root (virtual, "big") objects,
additionally include all members of the split-chain. If session context
includes root object only, it is not spread to physical ("small") objects.

`neofs-node` configuration now supports `mode: disabled` flag for a shard.
This can be used to temporarily ignore shards without completely removing them
from the config file.

## [0.32.0] - 2022-09-14 - Pungdo (풍도, 楓島)

### Added

- Objects counter metric (#1712)
- `meta` subcommand to `neofs-lens` (#1714)
- Storage node metrics with global and per-shard object counters (#1658)
- Removal of trees on container removal (#1630)
- Logging new epoch events on storage node (#1763)
- Timeout for streaming RPC (#1746)
- `neofs-adm` is now able to dump hashes from a custom zone (#1748)
- Empty filename support in the Tree Service (#1698)
- Flag to `neofs-cli container list-objects` command for attribute printing (#1649)

### Changed

- `neofs-cli object put`'s object ID output has changed from "ID" to "OID" (#1296)
- `neofs-cli container set-eacl` command now pre-checks container ACL's extensibility (#1652)
- Access control in Tree service (#1628)
- Tree service doesn't restrict depth in `rpc GetSubTree` (#1753)
- `neofs-adm` registers contract hashes in both hex and string address formats (#1749)
- Container list cache synchronization with the Sidechain (#1632)
- Blobstor components are unified (#1584, #1686, #1523)

### Fixed

- Panic on write-cache's `Delete` operation (#1664)
- Payload duplication in `neofs-cli storagegroup put` (#1706)
- Contract calls in notary disabled environments (#1743)
- `Blobovnicza.Get` op now iterates over all size buckets (#1707)
- Object expiration time (#1670)
- Parser of the placement policy (#1775)
- Tree service timeout logs (#1759)
- Object flushing on writecache side (#1745)
- Active blobovniczas caching (#1691)
- `neofs-adm` TX waiting (#1738)
- `neofs-adm` registers contracts with a minimal GAS payment (#1683)
- Permissions of the file created by `neofs-cli` (#1719)
- `neofs-adm` creates TX with a high priority attribute (#1702)
- Storage node's restart after a hard reboot (#1647)

### Updated

- `neo-go` to `v0.99.2`
- `nspcc-dev/neofs-contract` to `v0.15.5`
- `prometheus/client_golang` to `v1.13.0`
- `google.golang.org/protobuf` to `v1.28.1`

### Updating from v0.31.0

Storage Node now collects object count prometheus metrics: `neofs_node_object_counter`.

Provide `--no-precheck` flag to `neofs-cli container set-eacl` for unconditional sending of a request
(previous default behavior).

## [0.31.0] - 2022-08-04 - Baengnyeongdo (백령도, 白翎島)

### Added

- `neofs-adm` allows deploying arbitrary contracts (#1629)

### Changed

- Priority order in the Morph client (#1648)

### Fixed

- Losing request context in eACL response checks (#1595)
- Do not return expired objects that have not been handled by the GC yet (#1634)
- Setting CID field in `neofs-cli acl extended create` (#1650)
- `neofs-ir` no longer hangs if it cannot bind to the control endpoint (#1643)
- Do not require `lifetime` flag in `session create` CLI command (#1655)
- Using deprecated gRPC options (#1644)
- Increasing metabase error counter on disabled pilorama (#1642)
- Deadlock in the morph client related to synchronous notification handling (#1653)
- Slow metabase `COMMON_PREFIX` search for empty prefix (#1656)

### Removed

- Deprecated `profiler` and `metrics` configuration sections (#1654)

### Updated

- `chzyer/realine` to `v1.5.1`
- `google/uuid` to `v1.3.0`
- `nats-io/nats.go` to `v1.16.0`
- `prometheus/client_golang` to `v1.12.2`
- `spf13/cast` to `v1.5.0`
- `spf13/viper` to `v1.12.0`
- `go.uber.org/zap` to `v1.21.0`
- `google.golang.org/grpc` to `v1.48.0`

### Updating from v0.30.0
1. Change `morph.endpoint.client` priority values using the following rule:
the higher the priority the lower the value (non-specified or `0` values are
interpreted as the highest priority -- `1`).
2. Deprecated `profiler` and `metrics` configuration sections are dropped,
use `pprof` and `prometheus` instead.

## [0.30.2] - 2022-08-01

### Added
- `EACL_NOT_FOUND` status code support (#1645).

## [0.30.1] - 2022-07-29

### Fixed

- `GetRange` operation now works correctly with objects stored in write-cache (#1638)
- Losing request context in eACL response checks (#1595)
- Wrong balance contract in innerring processor (#1636)
- `neofs-adm` now sets groups in manifest for all contracts properly (#1631)

### Updated

- `neo-go` to `v0.99.1`
- `neofs-sdk-go` to `v1.0.0-rc.6`

## [0.30.0] - 2022-07-22 - Saengildo (생일도, 生日島)

### Added

- Profiler and metrics services now should be enabled with a separate flag
- Experimental support for the tree-service, disabled by default (#1607)
- Homomorphic hashes calculation can be disabled across the whole network (#1365)
- Improve `neofs-adm` auto-completion (#1594)

### Changed

- Require SG members to be unique (#1490)
- `neofs-cli` now doesn't remove container with LOCK objects without `--force` flag (#1500)
- LOCK objects are now required to have an expiration epoch (#1461)
- `morph` sections in IR and storage node configuration now accept an address and a priority of an endpoint (#1609)
- Morph client now retries connecting to the failed endpoint too (#1609)
- Redirecting `GET` and `GETRANGE` requests now does not store full object copy in memory (#1605)
- `neofs-adm` now registers candidates during initialization in a single transaction (#1608)

### Fixed
- Invalid smart contract address in balance contract listener (#1636)

- Shard now can start in degraded mode if the metabase is unavailable (#1559)
- Shard can now be disabled completely on init failure (#1559)
- Storage group members are now required to be unique (#1490)
- Print shard ID in component logs (#1611)

### Updated
- `neofs-contract` to `v0.15.3`
- `neo-go` to the pre-release version
- `github.com/spf13/cobra` to v1.5.0

### Updating from v0.29.0
1. Change morph endpoints from simple string to a pair of `address` and `priority`. The second can be omitted.
For inner ring node this resides in `morph.endpoint.client` section,
for storage node -- in `morph.rpc_endpoint` section. See `config/example` for an example.

2. Move `storage.default` section to `storage.shard.default`.
3. Rename `metrics` and `profiler` sections to `prometheus` and `pprof` respectively, though old versions are supported.
In addition, these sections must now be explicitly enabled with `enabled: true` flag.

## [0.29.0] - 2022-07-07 - Yeonpyeongdo (연평도, 延坪島)

Support WalletConnect signature scheme.

### Added
- Retrieve passwords for storage wallets from the configuration in neofs-adm (#1539)
- Metabase format versioning (#1483)
- `neofs-adm` generates wallets in a pretty JSON format
- `Makefile` supports building from sources without a git repo

### Fixed
- Do not replicate object twice to the same node (#1410)
- Concurrent object handling by the Policer (#1411)
- Attaching API version to the forwarded requests (#1581)
- Node OOM panics on `GetRange` request with extremely huge range length (#1590)

### Updated
- `neofs-sdk-go` to latest pre-release version
- `tzhash` to `v1.6.1`

## [0.28.3] - 2022-06-08

### Updated
- Neo-go 0.98.3 => 0.99.0 (#1480)

### Changed
- Replace pointers with raw structures in results for local storage (#1460)
- Move common CLI's functions in a separate package (#1452)

### Fixed
- Confirmation of eACL tables by alphabet nodes when ACL extensibility is disabled (#1485)
- Do not use WS neo-go client in `neofs-adm` (#1378)
- Log more detailed network errors by the Alphabet (#1487)
- Fix container verification by the Alphabet (#1464)
- Include alphabet contracts to the base group in `neofs-adm` (#1489)

## [0.28.2] - 2022-06-03

### Updated
- Neo-go 0.98.2 => 0.98.3 (#1430)
- NeoFS SDK v1.0.0-rc.3 => v1.0.0-rc.4
- NeoFS API v2.12.1 => v2.12.2
- NeoFS Contracts v0.14.2 => v0.15.1

### Added
- Config examples for Inner ring application (#1358)
- Command for documentation generation for `neofs-cli`, `neofs-adm` and `neofs-lens` (#1396)

### Fixed
- Do not ask for contract wallet password twice (#1346)
- Do not update NNS group if the key is the same (#1375)
- Make LOCODE messages more descriptive (#1394)
- Basic income transfer's incorrect log message (#1374)
- Listen to subnet removal events in notary-enabled env (#1224)
- Update/remove nodes whose subnet has been removed (#1162)
- Potential removal of local object when policy isn't complied (#1335)
- Metabase `Select` is now slightly faster (#1433)
- Fix a number of bugs in writecache (#1462)
- Refactor eACL processing and fix bugs (#1471)
- Do not validate subnet removal by IR (#1441)
- Replace pointers with raw structures in parameters for local storage (#1418)

#### Removed
- Remove `num` and `shard_num` parameters from the configuration (#1474)

## [0.28.1] - 2022-05-05

### Fixed
- Loss of the connection scheme during address parsing in NeoFS CLI (#1351)

## [0.28.0] - 2022-04-29 - Heuksando (흑산도, 黑山島)

### Added

- `morph dump-balances` command to NeoFS Adm (#1308)
- Ability to provide session token from file in NeoFS CLI (#1216)

### Fixed

- Panic in `netmap netinfo` command of NeoFS CLI (#1312)
- Container cache invalidation on DELETE op (#1313)
- Subscription to side-chain events in shards (#1321)
- Trusted object creation without session token (#1283)
- Storing invalid objects during trusted PUT op (#1286)
- RAM overhead when writing objects to local storage (#1343)

### Changed

- NeoFS Adm output from stderr to stdout (#1311)
- Node's object GC mechanism (#1318)

### Updating from v0.28.0-rc.3
Clean up all metabases  and re-sync them using `resync_metabase` config flag.

## [0.28.0-rc.3] - 2022-04-08

### Fixed
- Check expiration epoch of provided session token (#1168)
- Prevent corruption in `writecache.Head` (#1149)
- Use separate caches in N3 RPC multi client (#1213)
- `neofs-adm` fixes (#1288, #1294, #1295)
- Don't stop notification listener twice (#1291)
- Metabase panic (#1293)
- Disallow to tick block timer twice on the same height (#1208)

### Added
- Persistent storage for session tokens (#1189)
- Cache for Inner Ring list fetcher (#1278)
- Degraded mode of storage engine (#1143)
- Command to change native Policy contract in `neofs-adm` (#1289)
- Single websocket endpoint pool for RPC and notifications (#1053)

### Changed
- Cache NeoFS clients based only on public key (#1157)
- Make `blobovnicza.Put` idempotent (#1262)
- Optimize metabase list operations (#1262)
- PDP check ranges are now asked in random order (#1163)
- Update go version up to v1.17 (#1250)

### Removed
- Reduced amount of slices with pointers (#1239)

### Updating from v0.28.0-rc.2
Remove `NEOFS_IR_MAINNET_ENDPOINT_NOTIFICATION`, 
`NEOFS_IR_MORPH_ENDPOINT_NOTIFICATION`,  and `NEOFS_MORPH_NOTIFICATION_ENDPOINT`
from Inner Ring and Storage configurations. 

Specify _WebSocket_ endpoints in `NEOFS_IR_MAINNET_ENDPOINT_CLIENT`,
`NEOFS_IR_MORPH_ENDPOINT_CLIENT`, and `NEOFS_MORPH_RPC_ENDPOINT` at Inner Ring
and Storage configurations.

Specify path to persistent session token db in Storage configuration with 
`NEOFS_NODE_PERSISTENT_SESSIONS_PATH`.

## [0.28.0-rc.2] - 2022-03-24

### Fixed
- Respect format flags for `SplitInfo` output (#1233)
- Output errors in neofs-cli to stderr where possible (#1259)

### Added
- Print details for AccessDenied errors in neofs-cli (#1252)
- Split client creation into 2 stages (#1244)
- Update morph client to work with v0.15.0 (#1253)

## [0.28.0-rc.1] - 2022-03-18

Native RFC-6979 signatures of messages and tokens, LOCK object types, 
experimental notifications over NATS with NeoFS API v2.12 support

### Fixed
- Remove session tokens from local storage of storage node after expiration (#1133)
- Readme typos (#1167)
- LOCODE attribute and announced address are not mandatory for relay node config (#1114)
- Check session token verb (#1191)
- Fix data race leading to reputation data loss (#1210)

### Added
- Look for `CustomGroup` scope in NNS contract before contract invocation (#749)
- Cache of notary transaction heights (#1151)
- NATS notifications (#1183)
- LOCK object type (#1175, #1176, #1181)
- Progress bar for object upload/download in neofs-cli (#1185)
- Support of new status codes (#1247)

### Changed
- Update neofs-api-go and neofs-sdk-go (#1101, #1131, #1195, #1209, #1231)
- Use `path/filepath` package for OS path management (#1132)
- Shard sets mode to `read-only` if it hits threshold limit (#1118)
- Use request timeout in chain client of neofs-adm (#1115)
- Generate wallets with 0644 permissions in neofs-adm (#1115)
- Use cache of parsed addresses in GC (#1115)
- Determine config type based on file extension in neofs-ir (#1115)
- Reuse some error defined in contracts (#1115)
- Improved neofs-cli usability (#1103)
- Refactor v2 / SDK packages in eACL (#596)

### Removed
- Remove some wrappers from `morph` package (#625)
- `GetRange` method in blobovnicza (#1115)
- Deprecated structures from SDK v1.0.0 rc (#1181)

### Updating from neofs-node v0.27.5
Set shard error threshold for read-only mode switch with 
`NEOFS_STORAGE_SHARD_RO_ERROR_THRESHOLD` (default: 0, deactivated). 

Set NATS configuration for notifications in `NEOFS_NODE_NOTIFICATION` section.
See example config for more details.

## [0.27.7] - 2022-03-30

### Fixed
- Shard ID is now consistent between restarts (#1204)

### Added
- More N3 RPC caches in object service (#1278)

## [0.27.6] - 2022-03-28

### Fixed
- Allow empty passwords in neofs-cli config (#1136)
- Set correct audit range hash type in neofs-ir (#1180)
- Read objects directly from blobstor in case of shard inconsistency (#1186)
- Fix `-w` flag in subnet commands of neofs-adm (#1223)
- Do not use explicit mutex lock in chain caches (#1236)
- Force gRPC server stop if it can't shut down gracefully in storage node (#1270)
- Return non-zero exit code in `acl extended create` command failures and fix
  help message (#1259)

### Added
- Interactive storage node configurator in neofs-adm (#1090)
- Logs in metabase operations (#1188)

## [0.27.5] - 2022-01-31

### Fixed
- Flush small objects when persist write cache (#1088)
- Empty response body in object.Search request (#1098)
- Inner ring correctly checks session token in container.SetEACL request (#1110)
- Printing in verbose mode in CLI (#1120)
- Subnet removal event processing (#1123)

### Added
- Password support in CLI config (#1103)
- Shard dump restore commands in CLI (#1085, #1086)
- `acl extended create` command in CLI (#1092)

### Changed
- Adopt new `owner.ID` API from SDK (#1100)
- Use `go install` instead of `go get` in Makefile (#1102)
- Storage node returns Fixed12 decimal on accounting.Balance request. CLI
  prints Fixed8 rounded value by default. (#1084)
- Support new update interface for NNS contract in NeoFS Adm (#1091)
- Rename `use_write_cache` to `writecache.enabled` in stoarge config (#1117)
- Preallocate slice in `headersFromObject` (#1115)
- Unify collection of expired objects (#1115)
- Calculate blobovnicza size at initialization properly (#1115)
- Process fast search filters outside bbolt transaction (#1115)
- Update TZHash library to v1.5.1

### Removed
- `--wif` and `--binary-key` keys from CLI (#1083)
- Extended ACL validator moved to SDK library (#1096)
- `--generate-key` flag in CLI control commands (#1103)
- Various unused code (#1123)

### Upgrading from v0.27.4
Use `--wallet` key in CLI to provide WIF or binary key file instead of `--wif`
and `--binary-key`.

Replace `NEOFS_STORAGE_SHARD_N_USE_WRITE_CACHE` with 
`NEOFS_STORAGE_SHARD_N_WRITECACHE_ENABLED` in Storage node config.

Specify `password: xxx` in config file for NeoFS CLI to avoid password input.

## [0.27.4] - 2022-01-13

### Fixed
- ACL check did not produce status code (#1062)
- Asset transfer wrapper used incorrect receiver (#1069)
- Empty search response missed meta header and body (#1063)
- IR node in single chain environment used incorrect source of IR list (#1025)
- Incorrect message sequence in object.Range request (#1077)

### Added
- Option to disable compression of object based on their content-type attribute
  (#1060)

### Changed
- Factor out autocomplete command in CLI and Adm (#1041)
- Single crypto rand source (#851)

### Upgrading from v0.27.3
To disable compression for object with specific content-types, specify them
as a string array in blobstor section:
`NEOFS_STORAGE_SHARD_N_BLOBSTOR_COMPRESSION_EXCLUDE_CONTENT_TYPES`. Use
asterisk as wildcard, e.g. `video/*`.

## [0.27.3] - 2021-12-30

### Added
- `SetShardMode` RPC in control API, available in CLI (#1044)
- Support of basic ACL constants without final flag in CLI (#1066)

### Changed
- `neofs-adm` updates contracts in single tx (#1035)
- Proxy contract arguments for deployment in `neofs-adm` (#1056)

## [0.27.2] - 2021-12-28

### Fixed
- Goroutine leak due to infinite response message await ([neofs-api-go#366](https://github.com/nspcc-dev/neofs-api-go/pull/366))
- Inconsistency in placement function ([neofs-sdk-go#108](https://github.com/nspcc-dev/neofs-sdk-go/pull/108))

### Added
- `ListShards` RPC in control API, available in CLI (#1043)
- Epoch metric in Storage and Inner Ring applications (#1054)

### Changed
- Some object replication related logs were moved to DEBUG level (#1052)

## [0.27.1] - 2021-12-20

### Fixed
- Big objects now flushed from WriteCache after write (#1028)
- WriteCache big object counter (#1022)
- Panic in the container estimation routing (#1016)
- Shutdown freeze in policer component (#1047)

### Added
- Shorthand `-g` for `--generate-key` in NeoFS CLI (#1034)
- Autocomplete generator command for neofs-adm (#1013)
- Max connection per host config value for neo-go client (#780)
- Sanity check of session token context in container service (#1045)

### Changed
- CLI now checks NeoFS status code for exit code (#1039)
- New `Update` method signature for NNS contract in neofs-adm (#1038)

## [0.27.0] - 2021-12-09 - Sinjido (신지도, 薪智島)

NeoFS API v2.11.0 support with response status codes and storage subnetworks.

### Fixed
- CLI now opens LOCODE database in read-only mode for listing command (#958)
- Tombstone owner now is always set (#842)
- Node in relay mode does not require shard config anymore (#969)
- Alphabet nodes now ignore notary notifications with non-HALT main tx (#976) 
- neofs-adm now prints version of NNS contract (#1014)
- Possible NPE in blobovnicza (#1007)
- More precise calculation of blobovnicza size (#915)

### Added
- Maintenance mode for Storage node (#922)
- Float values in Storage node config (#903)
- Status codes for NeoFS API Response messages (#961)
- Subnetwork support (#977, #973, #983, #974, #982, #979, #998, #995, #1001, #1004)
- Customized fee for named container registration (#1008)

### Changed
- Alphabet contract number is not mandatory (#880)
- Alphabet nodes resign `AddPeer` request if it updates Storage node info (#938)
- All applications now use client from neofs-sdk-go library (#966)
- Some shard configuration records were renamed, see upgrading section (#859)
- `Nonce` and `VUB` values of notary transactions generated from notification 
  hash (#844)
- Non alphabet notary invocations now have 4 witnesses (#975)
- Object replication is now async and continuous (#965)
- NeoFS ADM updated for the neofs-contract v0.13.0 deploy (#984)
- Minimal TLS version is set to v1.2 (#878)
- Alphabet nodes now invoke `netmap.Register` to add node to the network map 
  candidates in notary enabled environment (#1008)

### Upgrading from v0.26.1
`NEOFS_IR_CONTRACTS_ALPHABET_AMOUNT` is not mandatory env anymore. If it
is not set, Inner Ring would try to read maximum from config and NNS contract.
However, that parameter still can be set in order to require the exact number
of contracts.

Shard configuration records were renamed:
- `refill_metabase` -> `resync_metabase`
- `writecache.max_size` -> `writecache.max_object_size`
- `writecache.mem_size` -> `writecache.memcache_capacity`
- `writecache.size_limit` -> `writecache_capcity`
- `blobstor.blobovnicza.opened_cache_size` -> `blobstor.blobovnicza.opened_cache_capacity`
- `*.shallow_depth` -> `*.depth`
- `*.shallow_width` -> `*.width`
- `*.small_size_limit` -> `*.small_object_size`

Specify storage subnetworks in `NEOFS_NODE_SUBNET_ENTRIES` as the list of
integer numbers. To exit default subnet, use `NEOFS_NODE_SUBNET_EXIT_ZERO=true`

Specify fee for named container registration in notary disabled environment
with `NEOFS_IR_FEE_NAMED_CONTAINER_REGISTER`.

## [0.26.1] - 2021-11-02

### Fixed
- Storage Node handles requests before its initialization is finished (#934)
- Release worker pools gracefully (#901)
- Metabase ignored containers of storage group and tombstone objects 
  in listing (#945)
- CLI missed endpoint flag in `control netmap-snapshot` command (#942)
- Write cache object persisting (#866)

### Added
- Quote symbol support in `.env` example tests (#935)
- FSTree object counter (#821)
- neofs-adm prints contract version in `dump-hashes` command (#940)
- Default values section in shard configuration (#877)
- neofs-adm downloads contracts directly from GitHub (#733)

### Changed
- Use FSTree counter in write cache (#821)
- Calculate notary deposit `till` parameter depending on available 
  deposit (#910)
- Storage node returns session token error if attached token's private key 
  is not available (#943)
- Refactor of NeoFS API client in inner ring (#946)
- LOCODE generator tries to find the closest continent if there are 
  no exact match (#955)

### Upgrading from v0.26.0
You can specify default section in storage engine configuration. 
See [example](./config/example/node.yaml) for more details.

## [0.26.0] - 2021-10-19 - Udo (우도, 牛島)

NeoFS API v2.10 support

### Fixed
- Check remote node public key in every response message (#645)
- Do not lose local container size estimations (#872)
- Compressed and uncompressed objects are always available for reading 
  regardless of compression configuration (#868)
- Use request session token in ACL check of object.Put (#881)
- Parse URI in neofs-cli properly (#883)
- Parse minutes in LOCODE DB properly (#902)
- Remove expired tombstones (#884)
- Close all opened blobovniczas properly (#896)
- Do not accept objects with empty OwnerID field (#841)

### Added
- More logs in governance and policer components (#867, #882)
- Contract address getter in static blockchain clients (#627)
- Alphabet configuration option to disable governance sync (#869)
- neofs-lens app implementation (#791)
- Detailed comments in neofs-node config example (#858)
- Size suffixes support in neofs-node config (#857)
- Docs for neofs-adm (#906)
- Side chain block size duration and global NeoFS configuration in
  NetworkConfig response (#833)
- Support native container names (#889)

### Changed
- Updated grpc to v1.41.0 (#860)
- Updated neo-go to v0.97.3 (#833)
- Updated neofs-api-go to v1.30.0
- Adopt neofs-adm for new contracts release (#835, #888)
- Adopt neofs-node for new contracts release (#905)
- SN and IR notary deposits are made dynamically depending on the Notary and
  GAS balances (#771)
- VMagent port in testnet config is now 443 (#908)
- Use per-shard worker pools for object.Put operations (#674)
- Renamed `--rpc-endpoint` CLI flag for `control command` to `--endpoint` (#879)

### Removed
- Global flags in CLI. Deleted useless flags from `accounting balance`
  command (#810).
- Interactive mode in docker run command (#916)

### Upgrading from v0.25.1
Deleted `NEOFS_IR_NOTARY_SIDE_DEPOSIT_AMOUNT`, `NEOFS_IR_NOTARY_MAIN_DEPOSIT_AMOUNT`
and `NEOFS_IR_TIMERS_SIDE_NOTARY`, `NEOFS_IR_TIMERS_MAIN_NOTARY` Inner Ring envs.
Deleted `NEOFS_MORPH_NOTARY_DEPOSIT_AMOUNT` and `NEOFS_MORPH_NOTARY_DEPOSIT_DURATION`
Storage Node envs.
`control` CLI command does not have `--rpc-endpoint`/`r` flag, use `endpoint`
instead.

## [0.25.1] - 2021-09-29

### Fixed
- Panic caused by missing Neo RPC endpoints in storage node's config (#863)

### Added
- Support of multiple Neo RPC endpoints in Inner Ring node (#792)

`mainchain` section of storage node config is left unused by the application. 

## [0.25.0] - 2021-09-27 - Mungapdo (문갑도, 文甲島)

### Fixed
- Work of a storage node with one Neo RPC endpoint instead of a list (#746)
- Lack of support for HEAD operation on the object write cache (#762)
- Storage node attribute parsing is stable now (#787)
- Inner Ring node now logs transaction hashes of Deposit and Withdraw events 
  in LittleEndian encoding (#794)
- Storage node uses public keys of the remote nodes in placement traverser
  checks (#645)
- Extended ACL `Target` check of role and public keys is mutual exclusive now
  (#816)
- neofs-adm supports update and deploy of neofs-contract v0.11.0 (#834, #836)
- Possible NPE in public key conversion (#848)
- Object assembly routine do not forward existing request instead of creating 
  new one (#839)
- Shard now returns only physical stored objects for replication (#840)

### Added
- Support events from P2P notary pool
- Smart contract address auto negotiation with NNS contract (#736)
- Detailed logs for all data writing operations in storage engine (#790)
- Docker build and release targets in Makefile (#785)
- Metabase restore option in the shard config (#789) 
- Write cache used size limit in bytes (#776)

### Changed
- Reduce container creation delay via listening P2P notary pool (#519)
- Extended ACL table is not limited to 1KiB (#731)
- Netmap side chain client wrapper now has `TryNotary` option (#793)
- Sticky bit is ignored in requests with `SYSTEM` role (#818)
- Incomplete object put error now contains last RPC error (#778)
- Container service invalidates container cache on writing operations (#803)
- Improved write cache size counters (#776)
- Metabase returns `NotFound` error instead of `AlreadyRemoved` on GCMarked
  objects (#840)
- Object service uses two routine pools for remote and local GET requests (#845)

### Removed
- Dockerfile for AllInOne image moved to a separate repository (#796)

### Upgrading from v0.24.1
Added `NEOFS_CONTRACTS_PROXY` env for Storage Node; mandatory in
notary enabled environments only. It should contain proxy contract's
scripthash in side chain.

Added `NEOFS_MORPH_NOTARY_DEPOSIT_AMOUNT` and
`NEOFS_MORPH_NOTARY_DEPOSIT_DURATION` envs for Storage Node, that
have default values, not required. They should contain notary deposit
amount and frequency(in blocks) respectively.

All side chain contract address config values are optional. If side chain
contract address is not specified, then value gathered from NNS contract.

Added `NEOFS_STORAGE_SHARD_<N>_WRITECACHE_SIZE_LIMIT` where `<N>` is shard ID.
This is the size limit for the all write cache storages combined in bytes. Default
size limit is 1 GiB.

Added `NEOFS_STORAGE_SHARD_<N>_REFILL_METABASE` bool flag where `<N>` is shard 
ID. This flag purges metabase instance at the application start and reinitialize
it with available objects from the blobstor.

Object service pool size now split into `NEOFS_OBJECT_PUT_POOL_SIZE_REMOTE` and
`NEOFS_OBJECT_PUT_POOL_SIZE_LOCAL` configuration records.

## [0.24.1] - 2021-09-07

### Fixed 
- Storage and Inner Ring will not start until Neo RPC node will have the height
of the latest processed block by the nodes (#795)

### Upgrading from v0.24.0
Specify path to the local state DB in Inner Ring node config with 
`NEOFS_IR_NODE_PERSISTENT_STATE_PATH`. Specify path to the local state DB in
Storage node config with `NEOFS_NODE_PERSISTENT_STATE_PATH`.

## [0.24.0] - 2021-08-30 Anmyeondo (안면도, 安眠島)

### Fixed
- Linter warning messages (#766)
- Storage Node does not register itself in network in relay mode now (#761)

### Changed
- `neofs-adm` fails when is called in a notary-disabled environment (#757)
- `neofs-adm` uses `neo-go` client's native NNS resolving method instead of the custom one (#756)
- Node selects pseudo-random list of objects from metabase for replication (#715)

### Added
- Contract update support in `neofs-adm` utility (#748)
- Container transferring support in `neofs-adm` utility (#755)
- Storage Node's balance refilling support in `neofs-adm` utility (#758)
- Support `COMMON_PREFIX` filter for object attributes in storage engine and `neofs-cli` (#760) 
- Node's and IR's notary status debug message on startup (#758)
- Go `1.17` unit tests in CI (#766)
- Supporting all eACL filter fields from the specification (#768)
- Cache for Container service's read operations (#676)

### Updated
- `neofs-api-go` library to `v1.29.0`

### Removed
- Unused `DB_SIZE` parameter of writecache (#773)

### Upgrading from v0.23.1
Storage Node does not read unused `NEOFS_STORAGE_SHARD_XXX_WRITECACHE_DB_SIZE`
config parameter anymore.

## [0.23.1] - 2021-08-06

N3 Mainnet launch release with minor fixes.

### Added
- Initial version of `neofs-adm` tool for fast side chain deployment and
  management in private installations
- Notary support auto negotiation (#709)
- Option to disable side chain cache in Storage node (#704)
- Escape symbols in Storage node attributes (#700)

### Changed
- Updated neo-go to v0.97.1
- Updated multiaddr lib to v0.4.0 with native TLS protocol support (#661)
- Default file permission in storage engine is 660 (#646)

### Fixed
- Container size estimation routine now aggregates values by cid-epoch tuple
  (#723)
- Storage engine always creates executable dirs (#646)
- GC routines in storage engine shards shutdown gracefully (#745)
- Handle context shutdown at NeoFS multi client group address switching (#737)
- Scope for main chain invocations from Inner Ring nodes (#751)

### Upgrading from v0.23.0
Added `NEOFS_MORPH_DISABLE_CACHE` env. If `true`, none of
the `eACL`/`netmap`/`container` RPC responses cached.

Remove `WITHOUT_NOTARY` and `WITHOUT_MAIN_NOTARY` records from Inner Ring node
config. Notary support is now auto negotiated.

## [0.23.0] - 2021-07-23 - Wando (완도, 莞島)

Improved stability for notary disabled environment.

### Added
- Alphabet wallets generation command in neofs-adm (#684)
- Initial epoch timer tick synchronization at Inner Ring node startup (#679)

### Changed
- `--address` flag is optional in NeoFS CLI (#656)
- Notary subsystem now logs `ValidUntilBlock` (#677)
- Updated neo-go to v0.96.1
- Storage Node configuration example contains usable parameters (#699)

### Fixed
- Do not use side chain RoleManagement contract as source of Inner Ring list 
  when notary disabled in side chain (#672)
- Alphabet list transition is even more effective (#697)
- Inner Ring node does not require proxy and processing contracts if notary
  disabled (#701, #714)

### Upgrading from v0.22.3
To upgrade Storage node or Inner Ring node from v0.22.3, you don't need to
change configuration files. Make sure, that NEO RPC nodes, specified in config,
are connected to N3 RC4 (Testnet) network.

## [0.22.3] - 2021-07-13

### Added
- Support binary eACL format in container CLI command ([#650](https://github.com/nspcc-dev/neofs-node/issues/650)).
- Dockerfile for neofs-adm utility ([#680](https://github.com/nspcc-dev/neofs-node/pull/680)).

### Changed
- All docker files moved to `.docker` dir ([#682](https://github.com/nspcc-dev/neofs-node/pull/682)).

### Fixed
- Do not require MainNet attributes in "Without MainNet" mode ([#663](https://github.com/nspcc-dev/neofs-node/issues/663)).
- Stable alphabet list merge in Inner Ring governance ([#670](https://github.com/nspcc-dev/neofs-node/issues/670)).
- User can specify only wallet section without node key ([#690](https://github.com/nspcc-dev/neofs-node/pull/690)).
- Log keys in hex format in reputation errors ([#693](https://github.com/nspcc-dev/neofs-node/pull/693)).
- Connections leak and reduced amount of connection overall ([#692](https://github.com/nspcc-dev/neofs-node/issues/692)).

### Removed
- Debug output of public key in Inner Ring log ([#689](https://github.com/nspcc-dev/neofs-node/pull/689)).

## [0.22.2] - 2021-07-07

Updated broken version of NeoFS API Go.

### Updated
- NeoFS API Go: [v1.28.3](https://github.com/nspcc-dev/neofs-api-go/releases/tag/v1.28.3).

## [0.22.1] - 2021-07-07

### Added
- `GetCandidates` method to morph client wrapper ([#647](https://github.com/nspcc-dev/neofs-node/pull/647)).
- All-in-One Docker image that contains all NeoFS related binaries ([#662](https://github.com/nspcc-dev/neofs-node/pull/662)).
- `--version` flag to Storage Node binary ([#664](https://github.com/nspcc-dev/neofs-node/issues/664)).

### Changed
- Do not check NeoFS version in `LocalNodeInfo` requests and `Put` container operations; `v2.7.0` is genesis version of NeoFS ([#660](https://github.com/nspcc-dev/neofs-node/pull/660)).
- All error calls of CLI return `1` exit code ([#657](https://github.com/nspcc-dev/neofs-node/issues/657)).

### Fixed
- Do not use multisignature for audit operations ([#658](https://github.com/nspcc-dev/neofs-node/pull/658)).
- Skip audit for containers without Storage Groups ([#659](https://github.com/nspcc-dev/neofs-node/issues/659)).

### Updated
- NeoFS API Go: [v1.28.2](https://github.com/nspcc-dev/neofs-api-go/releases/tag/v1.28.2).

## [0.22.0] - 2021-06-29 - Muuido (무의도, 舞衣島)

Storage nodes with a group of network endpoints.

### Added
- Support of Neo wallet credentials in CLI ([#610](https://github.com/nspcc-dev/neofs-node/issues/610)).
- More reliable approval of trust value by IR ([#500](https://github.com/nspcc-dev/neofs-node/issues/500)).
- Storage node's ability to announce and serve on multiple network addresses ([#607](https://github.com/nspcc-dev/neofs-node/issues/607)).
- Validation of network addresses of netmap candidates in IR ([#557](https://github.com/nspcc-dev/neofs-node/issues/557)).
- Control service with healthcheck RPC in IR and CLI support ([#414](https://github.com/nspcc-dev/neofs-node/issues/414)).

### Fixed
- Approval of objects with with duplicate attribute keys or empty values ([#633](https://github.com/nspcc-dev/neofs-node/issues/633)). 
- Approval of containers with with duplicate attribute keys or empty values ([#634](https://github.com/nspcc-dev/neofs-node/issues/634)).
- Default path for CLI config ([#626](https://github.com/nspcc-dev/neofs-node/issues/626)). 

### Changed
- `version` command replaced with `--version` flag in CLI ([#571](https://github.com/nspcc-dev/neofs-node/issues/571)).
- Command usage text is not printed on errors in CLI ([#623](https://github.com/nspcc-dev/neofs-node/issues/623)).
- `netmap snapshot` command replaced with `control netmap-snapshot` one in CLI ([#651](https://github.com/nspcc-dev/neofs-node/issues/651)).
- IR does not include nodes with LOCODE derived attributes to the network map ([#412](https://github.com/nspcc-dev/neofs-node/issues/412)).
- IR uses morph/client packages for contract invocations ([#496](https://github.com/nspcc-dev/neofs-node/issues/496)).
- Writecache decreases local size when objects are flushed ([#568](https://github.com/nspcc-dev/neofs-node/issues/568)).
- IR can override global configuration values only in debug build ([#363](https://github.com/nspcc-dev/neofs-node/issues/363)).

### Updated
- Neo Go: [v0.95.3](https://github.com/nspcc-dev/neo-go/releases/tag/v0.95.3).
- NeoFS API Go: [v1.28.0](https://github.com/nspcc-dev/neofs-api-go/releases/tag/v1.28.0).
- protobuf: [v1.26.0](https://github.com/protocolbuffers/protobuf-go/releases/tag/v1.26.0).
- uuid: [v1.2.0](https://github.com/google/uuid/releases/tag/v1.2.0).
- compress: [v1.13.1](https://github.com/klauspost/compress/releases/tag/v1.13.1).
- base58: [v1.2.0](https://github.com/mr-tron/base58/releases/tag/v1.2.0).
- multiaddr: [v0.3.2](https://github.com/multiformats/go-multiaddr/releases/tag/v0.3.2).
- ants: [v2.4.0](https://github.com/panjf2000/ants/releases/tag/v2.4.0).
- orb: [v0.2.2](https://github.com/paulmach/orb/releases/tag/v0.2.2).
- prometheus: [v1.11.0](https://github.com/prometheus/client_golang/releases/tag/v1.11.0).
- testify: [v1.7.0](https://github.com/stretchr/testify/releases/tag/v1.7.0).
- atomic: [v1.8.0](https://github.com/uber-go/atomic/releases/tag/v1.8.0).
- zap: [v1.17.0](https://github.com/uber-go/zap/releases/tag/v1.17.0).
- grpc: [v1.38.0](https://github.com/grpc/grpc-go/releases/tag/v1.38.0).
- cast: [v1.3.1](https://github.com/spf13/cast/releases/tag/v1.3.1).
- cobra: [1.1.3](https://github.com/spf13/cobra/releases/tag/v1.1.3).
- viper: [v1.8.1](https://github.com/spf13/viper/releases/tag/v1.8.1). 

## [0.21.1] - 2021-06-10

### Fixed
- Session token lifetime check (#589).
- Payload size check on the relayed objects (#580).

### Added
- VMagent to collect metrics from testnet storage image

### Changed
- Updated neofs-api-go to v1.27.1 release.

## [0.21.0] - 2021-06-03 - Seongmodo (석모도, 席毛島)

Session token support in container service, refactored config in storage node,
TLS support on gRPC servers.

### Fixed
- ACL service traverses over all RequestMetaHeader chain to find 
  bearer and session tokens (#548).
- Object service correctly resends complete objects without attached
  session token (#501).
- Inner ring processes `neofs.Bind` and `neofs.Unbind` notifications (#556).
- Client cache now gracefully closes all available connections (#567).

### Added
- Session token support in container service for `container.Put`, 
  `container.Delete` and `container.SetEACL` operations.
- Session token support in container and sign command of NeoFS CLI.
- TLS encryption support of gRPC service in storage node.

### Changed
- Inner ring listens RoleManagement contract notifications to start governance
  update earlier.
- Inner ring processes extended ACL changes.
- Inner ring makes signature checks of containers and extended ACLs.
- Refactored config of storage node. 
- Static clients from `morph/client` do not process notary invocations 
  explicitly anymore. Now notary support specified at static client creation.
- Updated neo-go to v0.95.1 release.
- Updated neofs-api-go to v1.27.0 release.

### Removed
- Container policy parser moved to neofs-sdk-go repository.
- Invoke package from inner ring.

## [0.20.0] - 2021-05-21 - Dolsando (돌산도, 突山島)

NeoFS is N3 RC2 compatible. 

### Fixed
- Calculations in EigenTrust algorithm (#527).
- NPE at object service request forwarding (#532, #543, #544).
- FSTree iterations in blobstor (#541).
- Inhume operation in storage engine (#546).

### Added
- Optional endpoint to main chain in storage app.
- Client for NeoFSID contract.

### Changed
- Reorganized and removed plenty of application configuration records 
  (#510, #511, #512, #514).
- Nodes do not resolve remote addresses manually.
- Presets for basic ACL in CLI are `private` ,`public-read` and
  `public-read-write` now.
- Updated neo-go to v0.95.0 release.
- Updated neofs-api-go to v1.26.1 release.
- Updated go-multiaddr to v0.3.1 release.

### Removed
- Unused external GC workers (GC is part of the shard in storage engine now).
- Unused worker pools for object service in storage app.
- `pkg/errors` dependency (stdlib errors used instead).

## [0.19.0] - 2021-05-07 - Daecheongdo (대청도, 大靑島)

Storage nodes exchange, calculate, aggregate and store reputation information
in reputation contract. Inner ring nodes support workflows with and without
notary subsystem in chains. 

### Fixed
- Build with go1.16.
- Notary deposits last more blocks. 
- TX hashes now prints in little endian in logs.
- Metabase deletes graves regardless of the presence of objects.
- SplitInfo error created from all shards instead of first matched shard.
- Possible deadlock at cache eviction in blobovnicza.
- Storage node does not send rebootstrap messages after it went offline.

### Added
- Reputation subsystem that includes reputation collection, exchange, 
calculation and storage components.
- Notary and non notary workflows in inner ring.
- Audit fee transfer for inner ring nodes that performed audit.
- Unified encoding for all side chain payment details.
- New write cache implementation for storage engine.
- NEP-2 and NEP-6 key formats in CLI.

### Changed
- Metabase puts data in batches.
- Network related new epoch handlers in storage node executed asynchronously. 
- Storage node gets epoch duration from global config.
- Storage node resign and resend Search, Range, Head, Get requests of object
service without modification.
- Inner ring does not sync side chain validators in single chain deployment.
- neo-go updated to v0.94.1
- neofs-api-go updated to v1.26.0

## [0.18.0] - 2021-03-26 - Yeongheungdo (영흥도, 靈興島)

NeoFS operates with updated governance model. Alphabet keys and inner ring keys
are accessed from side chain committee and `RoleManagement` contract. Each epoch
alphabet keys are synchronized with main chain.

### Fixed
- Metabase does not store object payloads anymore.
- TTLNetCache now always evict data after a timeout.
- NeoFS CLI keyer could misinterpret hex value as base58. 

### Added
- Local trust controller in storage node.
- Governance processor in inner ring that synchronizes list of alphabet keys.

### Changed
- Inner ring keys and alphabet keys are managed separately by inner ring and
  gathered from committee and `RoleManagement` contract.

## [0.17.0] - 2021-03-22 - Jebudo (제부도, 濟扶島)

Notary contract support, updated neofs-api-go with raw client, some performance 
tweaks with extra caches and enhanced metrics.

### Added
- Notary contract support.
- Cache for morph client.
- Metrics for object service and storage engine.
- Makefile target for fast and dirty docker images.
- GAS threshold value in inner ring GAS transfers.

### Changed
- RPC client cache now re-used per address instead of (address+key) tuple.
- Updated neofs-api-go version to v1.25.0 with raw client support.
- Updated neo-go to testnet compatible v0.94.0 version.

## [0.16.0] - 2021-02-26 - Ganghwado (강화도, 江華島)

Garbage collector is now running inside storage engine. It is accessed
via Control API, from `policer` component and through object expiration
scrubbers. 

Inner ring configuration now supports single chain mode with any number of
alphabet contracts.

Storage node now supports NetworkInfo method in netmap service.

### Fixed
- Storage engine now inhumes object only in single shard.
- Metabase correctly removes parent data at batched children delete.
- Metabase does not accept tombstone on tombstone records in graveyard anymore.
- Object service now rejects expired objects.
- CLI now correctly attaches bearer token in storage group operations.
- Container policy parser now works with strings in filter key.
- Policer component now removes redundant objects locally.

### Added
- GC job that monitors expired objects.
- GC job that removes marked objects from physical storage.
- Batch inhume operations in metabase, shard and engine.
- `control.DropObjects` RPC method.
- Support of `netmap.NetworkInfo` RPC method.
- Single chain inner ring configuration.

### Changed
- `UN-LOCODE` node attribute now optional.
- `engine.Delete` method now marks object to be removed by GC.
- Inner ring node supports any number of alphabet contracts from 1 up to 40.

## [0.15.0] - 2021-02-12 - Seonyudo (선유도, 仙遊島)

NeoFS nodes are now preview5-compatible. 

IR nodes are now engaged in the distribution of funds to the storage nodes:
for the passed audit and for the amount of stored information. All timers 
of the IR nodes related to the generation and processing of global system 
events are decoupled from astronomical time, and are measured in the number 
of blockchain blocks.

For the geographic positioning of storage nodes, a global NeoFS location
database is now used, the key in which is a UN/LOCODE, and the base itself 
is generated on the basis of the UN/LOCODE and OpenFlights databases.

### Added
- Timers with time in blocks of the chain.
- Subscriptions to new blocks in blockchain event `Listener`.
- Tracking the volume of stored information by containers in the 
  storage engine and an external interface for obtaining this data.
- `TransferX` operation in sidechain client.
- Calculators of audit and basic settlements.
- Distribution of funds to storage nodes for audit and for the amount 
  of stored information (settlement processors of IR).
- NeoFS API `Container.AnnounceUsedSpace` RPC service.
- Exchange of information about container volumes between storage nodes 
  controlled by IR through sidechain notifications.
- Support of new search matchers (`STRING_NOT_EQUAL`, `NOT_PRESENT`).
- Functional for the formation of NeoFS location database.
- CLI commands for generating and reading the location database.
- Checking the locode attribute and generating geographic attributes 
  for candidates for a network map on IR side.
- Verification of the eACL signature when checking Object ACL rules.

### Fixed
- Overwriting the local configuration of node attributes when updating 
  the network map.
- Ignoring the X-headers CLI `storagegroup` commands.
- Inability to attach bearer token in CLI `storagegroup` commands.

### Changed
- Units of epoch and emit IR intervals.
- Query language in CLI `object search` command.

### Updated
- neo-go v0.93.0.
- neofs-api-go v1.23.0.

## [0.14.3] - 2021-01-27

### Fixed
- Upload of objects bigger than single gRPC message.
- Inconsistent placement issues (#347, #349).
- Bug when ACL request classifier failed to classify `RoleOthers` in 
  first epoch.

### Added
- Debug section in readme file for testnet configuration.

### Changed
- Docker images now based on alpine and contain shell.
- Node bootstraps with active state in node info structure.

## [0.14.2] - 2021-01-20

Testnet4 related bugfixes.

### Fixed 
- Default values for blobovnicza object size limit and blobstor small object 
  size are not zero.
- Various storage engine log messages.
- Bug when inner ring node ignored bootstrap messages from restarted storage
  nodes. 
  
### Added
- Timeout for reading boltDB files at storage node initialization.

### Changed
- Increased default extra GAS fee for contract invocations at inner ring.

## [0.14.1] - 2021-01-15

### Fixed

- Inner ring node could not confirm `netmap.updateState` notification.
- `object.RangeHash` method ignored salt values.

### Added

- Control API service for storage node with health check, netmap and node state
  relate methods.
- Object service now looks to previous epoch containers.
- Possibility to configure up multiple NEO RPC endpoints in storage node.

### Changed

- Storage node shuts down if event producer RPC node is down.

## [0.14.0] - 2020-12-30 - Yeouido (여의도, 汝矣島)

Preview4 compatible NeoFS nodes with data audit.

### Added
- Data audit routines in inner ring nodes.
- Storage group operations in CLI (`neofs-cli storagegroup --help`).

### Fixed
- Loss of request X-headers during the forwarding in Object service.

### Changed
- Updated neo-go version for preview4 compatibility.

### Updated
- neo-go v0.92.0.
- neofs-api-go v1.22.0.

## [0.13.2] - 2020-12-24

Support changes from neofs-api-go v1.21.2 release.

### Added

- Support of request X-Headers in CLI commands.

### Changed

- Use updated API of container library.

## [0.13.1] - 2020-12-18

Fixes based on Modo release testing results.

### Added

- Verification of chain element addresses during object assembling.

### Changed

- Processing of filters by non-address fields in Object Range/RangeHash/Delete.

### Fixed

- `Graveyard` and `ToMoveIt` bucket names in metabase.
- Double formation of the parent title when transforming an object.
- Loss of session token during Object Put.
- Potential generating Range requests inside Get request execution context.

## [0.13.0] - 2020-12-15 - Modo (모도, 茅島)

Implementation of a local object storage engine.
Adaptation of the object service work scheme for the engine.

### Changed

- Object format after transformations.
- Handling of object operations.

### Added

- Local storage components: `Engine`, `Shard`, `BlobStor`,
  `Metabase`, `Blobovnicza`.
- Support of voting for sidechain governance in IR node.
- `Raw` flag support in Object Get/Head/GetRange CLI commands.

### Fixed

- Ignoring object address from session token in eACL validation.

## [0.12.1] - 2020-11-25

Bugfixes and small performance improvements.

### Fixed

- Routine leak by adding SDK client cache. (#184)
- Variety of ACL bugs. (#180, #190, #209)
- Policer tried to replicate virtual objects. (#182)
- Search queries with object ID field. (#177)
- Bug with extended ACL signature check in neofs-cli (#206)

### Added

- More debug logs in object service.
- Dial timeouts in object service config (`NEOFS_OBJECT_PUT_DIAL_TIMEOUT=5s`)

### Changed

- Routine pools in object service are non-blocking now.
- Container service now returns error if extended ACL is not set.

## [0.12.0] - 2020-11-17

NeoFS-API v2.0 support and updated brand-new storage node application.

### Fixed

- SetConfig method invocation of netmap contract. (#147)
- Balance response overflow. (#122)

### Added

- Gas emission routine in inner ring nodes.
- GRPC reflection service. (`NEOFS_GRPC_ENABLE_REFLECT_SERVICE=true`)
- New netmap query language parser.

### Changed

- Storage node application rebuilt from scratch.
- CLI supports accounting, object and container related operations.
- Inner ring node shutdowns on neo RPC node connection drop.
- Updated to preview4 compatible neo-go version.

## [0.11.0] - 2020-07-23

### Added

- Inner ring application to repository.
- Inner ring epoch processor.
- Inner ring asset processor for GAS deposit and withdraw.

### Changed

- The structure of source code tree.

## [0.10.0] - 2020-07-10

First public review release.
[Unreleased]: https://github.com/nspcc-dev/neofs-node/compare/v0.35.0...master
[0.35.0]: https://github.com/nspcc-dev/neofs-node/compare/v0.34.0...v0.35.0
[0.34.0]: https://github.com/nspcc-dev/neofs-node/compare/v0.33.0...v0.34.0
[0.33.0]: https://github.com/nspcc-dev/neofs-node/compare/v0.32.0...v0.33.0
[0.32.0]: https://github.com/nspcc-dev/neofs-node/compare/v0.31.0...v0.32.0
[0.31.0]: https://github.com/nspcc-dev/neofs-node/compare/v0.30.2...v0.31.0
[0.30.2]: https://github.com/nspcc-dev/neofs-node/compare/v0.30.1...v0.30.2
[0.30.1]: https://github.com/nspcc-dev/neofs-node/compare/v0.30.0...v0.30.1
[0.30.0]: https://github.com/nspcc-dev/neofs-node/compare/v0.29.0...v0.30.0
[0.29.0]: https://github.com/nspcc-dev/neofs-node/compare/v0.28.3...v0.29.0
[0.28.3]: https://github.com/nspcc-dev/neofs-node/compare/v0.28.2...v0.28.3
[0.28.2]: https://github.com/nspcc-dev/neofs-node/compare/v0.28.1...v0.28.2
[0.28.1]: https://github.com/nspcc-dev/neofs-node/compare/v0.28.0...v0.28.1
[0.28.0]: https://github.com/nspcc-dev/neofs-node/compare/v0.28.0-rc.3...v0.28.0
[0.28.0-rc.3]: https://github.com/nspcc-dev/neofs-node/compare/v0.28.0-rc.2...v0.28.0-rc.3
[0.28.0-rc.2]: https://github.com/nspcc-dev/neofs-node/compare/v0.28.0-rc.1...v0.28.0-rc.2
[0.28.0-rc.1]: https://github.com/nspcc-dev/neofs-node/compare/v0.27.7...v0.28.0-rc.1
[0.27.7]: https://github.com/nspcc-dev/neofs-node/compare/v0.27.6...v0.27.7
[0.27.6]: https://github.com/nspcc-dev/neofs-node/compare/v0.27.5...v0.27.6
[0.27.5]: https://github.com/nspcc-dev/neofs-node/compare/v0.27.4...v0.27.5
[0.27.4]: https://github.com/nspcc-dev/neofs-node/compare/v0.27.3...v0.27.4
[0.27.3]: https://github.com/nspcc-dev/neofs-node/compare/v0.27.2...v0.27.3
[0.27.2]: https://github.com/nspcc-dev/neofs-node/compare/v0.27.1...v0.27.2
[0.27.1]: https://github.com/nspcc-dev/neofs-node/compare/v0.27.0...v0.27.1
[0.27.0]: https://github.com/nspcc-dev/neofs-node/compare/v0.26.1...v0.27.0
[0.26.1]: https://github.com/nspcc-dev/neofs-node/compare/v0.26.0...v0.26.1
[0.26.0]: https://github.com/nspcc-dev/neofs-node/compare/v0.25.1...v0.26.0
[0.25.1]: https://github.com/nspcc-dev/neofs-node/compare/v0.25.0...v0.25.1
[0.25.0]: https://github.com/nspcc-dev/neofs-node/compare/v0.24.1...v0.25.0
[0.24.1]: https://github.com/nspcc-dev/neofs-node/compare/v0.24.0...v0.24.1
[0.24.0]: https://github.com/nspcc-dev/neofs-node/compare/v0.23.1...v0.24.0
[0.23.1]: https://github.com/nspcc-dev/neofs-node/compare/v0.23.0...v0.23.1
[0.23.0]: https://github.com/nspcc-dev/neofs-node/compare/v0.22.3...v0.23.0
[0.22.3]: https://github.com/nspcc-dev/neofs-node/compare/v0.22.2...v0.22.3
[0.22.2]: https://github.com/nspcc-dev/neofs-node/compare/v0.22.1...v0.22.2
[0.22.1]: https://github.com/nspcc-dev/neofs-node/compare/v0.22.0...v0.22.1
[0.22.0]: https://github.com/nspcc-dev/neofs-node/compare/v0.21.1...v0.22.0
[0.21.1]: https://github.com/nspcc-dev/neofs-node/compare/v0.21.0...v0.21.1
[0.21.0]: https://github.com/nspcc-dev/neofs-node/compare/v0.20.0...v0.21.0
[0.20.0]: https://github.com/nspcc-dev/neofs-node/compare/v0.19.0...v0.20.0
[0.19.0]: https://github.com/nspcc-dev/neofs-node/compare/v0.18.0...v0.19.0
[0.18.0]: https://github.com/nspcc-dev/neofs-node/compare/v0.17.0...v0.18.0
[0.17.0]: https://github.com/nspcc-dev/neofs-node/compare/v0.16.0...v0.17.0
[0.16.0]: https://github.com/nspcc-dev/neofs-node/compare/v0.15.0...v0.16.0
[0.15.0]: https://github.com/nspcc-dev/neofs-node/compare/v0.14.3...v0.15.0
[0.14.3]: https://github.com/nspcc-dev/neofs-node/compare/v0.14.2...v0.14.3
[0.14.2]: https://github.com/nspcc-dev/neofs-node/compare/v0.14.1...v0.14.2
[0.14.1]: https://github.com/nspcc-dev/neofs-node/compare/v0.14.0...v0.14.1
[0.14.0]: https://github.com/nspcc-dev/neofs-node/compare/v0.13.2...v0.14.0
[0.13.2]: https://github.com/nspcc-dev/neofs-node/compare/v0.13.1...v0.13.2
[0.13.1]: https://github.com/nspcc-dev/neofs-node/compare/v0.13.0...v0.13.1
[0.13.0]: https://github.com/nspcc-dev/neofs-node/compare/v0.12.1...v0.13.0
[0.12.1]: https://github.com/nspcc-dev/neofs-node/compare/v0.12.0...v0.12.1
[0.12.0]: https://github.com/nspcc-dev/neofs-node/compare/v0.11.0...v0.12.0
[0.11.0]: https://github.com/nspcc-dev/neofs-node/compare/v0.10.0...v0.11.0<|MERGE_RESOLUTION|>--- conflicted
+++ resolved
@@ -4,12 +4,17 @@
 ## [Unreleased]
 
 ### Added
-<<<<<<< HEAD
 - Doc for extended headers (#2128)
+- Separate batching for replicated operations over the same container in pilorama (#1621)
+- `object.delete.tombstone_lifetime` config parameter to set tombstone lifetime in the DELETE service (#2246)
 
 ### Changed
 - `common.PrintVerbose` prints via `cobra.Command.Printf` (#1962)
 - Storage node's `replicator.put_timeout` config default to `1m` (#2227)
+- Full list of container is no longer cached (#2176)
+- Pilorama now can merge multiple batches into one (#2231)
+- Storage engine now can start even when some shard components are unavailable (#2238)
+- `neofs-cli` buffer for object put increased from 4 KiB to 3 MiB (#2243)
 
 ### Fixed
 - Pretty printer of basic ACL in the NeoFS CLI (#2259)
@@ -18,16 +23,6 @@
 - Potential data loss from nodes outside the container or netmap (#2267)
 - Invalid Inner Ring listing method through Netmap contract with notary Sidechain (#2283)
 - Divide-by-zero panic in Inner Ring's basic income distribution procedure (#2262)
-=======
-- Separate batching for replicated operations over the same container in pilorama (#1621)
-- `object.delete.tombstone_lifetime` config parameter to set tombstone lifetime in the DELETE service (#2246)
-
-### Changed
-- Pilorama now can merge multiple batches into one (#2231)
-- Storage engine now can start even when some shard components are unavailable (#2238)
-- `neofs-cli` buffer for object put increased from 4 KiB to 3 MiB (#2243)
-
-### Fixed
 - Big object removal with non-local parts (#1978)
 - Disable pilorama when moving to degraded mode (#2197)
 - Fetching blobovnicza objects that not found in write-cache (#2206)
@@ -41,7 +36,6 @@
 - Storage ID update by write-cache (#2244)
 - `neo-go` client deadlock on subscription (#2244, #2272)
 - Possible panic during write-cache initialization (#2234)
->>>>>>> 5867961a
 
 ### Removed
 ### Updated
@@ -86,10 +80,6 @@
 - Shard uses metabase for `HEAD` requests by default, not write-cache (#2167)
 - Clarify help for `--expire-at` parameter for commands `object lock/put` and `bearer create` (#2097)
 - Node spawns `GETRANGE` requests signed with the node's key if session key was not found for `RANGEHASH` (#2144)
-<<<<<<< HEAD
-- Full list of container is no longer cached (#2176)
-=======
->>>>>>> 5867961a
 
 ### Fixed
 - Open FSTree in sync mode by default (#1992)
